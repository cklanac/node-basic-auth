const bcrypt = require('bcryptjs');
const mongoose = require('mongoose');

mongoose.Promise = global.Promise;

const STATE_ABBREVIATIONS = Object.keys(require('./state-abbreviations'));

const UserSchema = mongoose.Schema({
  username: {
    type: String,
    required: true,
    trim: true,
    // match: /[a-zA-Z0-9]/, // name must be alpha characters
    match: /^([\w-\.]+@([\w-]+\.)+[\w-]{2,4})?$/, // validate email address
    index: { unique: true }
  },
  password: {
    type: String, // besides setting type, it also protects against injection attacks http://stackoverflow.com/a/38415968
    required: true,
    trim: true,
    validate: [(pwd) => 6 < pwd.length, "Password must be at least 6 characters"]
  },
  firstName: {type: String, default: ""},
  lastName: {type: String, default: ""}
});

UserSchema.methods.apiRepr = function() {
  return {
    username: this.username || '',
    firstName: this.firstName || '',
    lastName: this.lastName || ''
  };
}

UserSchema.methods.validatePassword = function(password) {
  return bcrypt.compare(password, this.password);
}

<<<<<<< HEAD
UserSchema.pre('save', function(next) {
    var user = this;
    // only hash the password if it has been modified (or is new)
    if (!user.isModified('password')) return next();
    bcrypt.hash(user.password, 10, function(err, hash) {
      if (err) return next(err);
      user.password = hash;
      next();
    });
});
=======
UserSchema.statics.hashPassword = function(password) {
  return bcrypt.hash(password, 10);
}
>>>>>>> 770f4e61

const User = mongoose.model('User', UserSchema);

module.exports = {User};<|MERGE_RESOLUTION|>--- conflicted
+++ resolved
@@ -36,7 +36,6 @@
   return bcrypt.compare(password, this.password);
 }
 
-<<<<<<< HEAD
 UserSchema.pre('save', function(next) {
     var user = this;
     // only hash the password if it has been modified (or is new)
@@ -47,11 +46,11 @@
       next();
     });
 });
-=======
-UserSchema.statics.hashPassword = function(password) {
+
+// removed since hashing is now done in `UserSchema.pre('save', ...)`
+/* UserSchema.statics.hashPassword = function(password) {
   return bcrypt.hash(password, 10);
-}
->>>>>>> 770f4e61
+};*/
 
 const User = mongoose.model('User', UserSchema);
 
